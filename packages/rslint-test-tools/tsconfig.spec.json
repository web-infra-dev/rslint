{
  "extends": ["../../tsconfig.spec.json"],
<<<<<<< HEAD
  "include": ["tests/**/*.ts", "tests/**/*.d.ts"],
  "compilerOptions": {},
  "references": [],
  "exclude": [
    "tests/typescript-eslint/rules/consistent-return.test.ts",
    "tests/typescript-eslint/rules/consistent-type-assertions.test.ts",
    "tests/typescript-eslint/rules/consistent-type-imports.test.ts",
    "tests/typescript-eslint/rules/no-duplicate-enum-values.test.ts",
    "tests/typescript-eslint/rules/no-empty-interface.test.ts",
    "tests/typescript-eslint/rules/no-empty-object-type.test.ts",
    "tests/typescript-eslint/rules/no-inferrable-types-simple.test.ts",
    "tests/typescript-eslint/rules/no-invalid-this.test.ts",
    "tests/typescript-eslint/rules/no-loop-func.test.ts",
    "tests/typescript-eslint/rules/no-loss-of-precision.test.ts",
    "tests/typescript-eslint/rules/no-misused-new.test.ts",
    "tests/typescript-eslint/rules/no-namespace.test.ts",
    "tests/typescript-eslint/rules/no-redeclare.test.ts",
    "tests/typescript-eslint/rules/no-this-alias.test.ts",
    "tests/typescript-eslint/rules/no-unnecessary-type-constraint.test.ts"
  ]
=======
  "include": ["tests/**/*.ts"],
  "compilerOptions": {
    "moduleResolution": "bundler",
    "module": "preserve"
  },
  "references": []
>>>>>>> 68b9b50e
}<|MERGE_RESOLUTION|>--- conflicted
+++ resolved
@@ -1,32 +1,9 @@
 {
   "extends": ["../../tsconfig.spec.json"],
-<<<<<<< HEAD
-  "include": ["tests/**/*.ts", "tests/**/*.d.ts"],
-  "compilerOptions": {},
-  "references": [],
-  "exclude": [
-    "tests/typescript-eslint/rules/consistent-return.test.ts",
-    "tests/typescript-eslint/rules/consistent-type-assertions.test.ts",
-    "tests/typescript-eslint/rules/consistent-type-imports.test.ts",
-    "tests/typescript-eslint/rules/no-duplicate-enum-values.test.ts",
-    "tests/typescript-eslint/rules/no-empty-interface.test.ts",
-    "tests/typescript-eslint/rules/no-empty-object-type.test.ts",
-    "tests/typescript-eslint/rules/no-inferrable-types-simple.test.ts",
-    "tests/typescript-eslint/rules/no-invalid-this.test.ts",
-    "tests/typescript-eslint/rules/no-loop-func.test.ts",
-    "tests/typescript-eslint/rules/no-loss-of-precision.test.ts",
-    "tests/typescript-eslint/rules/no-misused-new.test.ts",
-    "tests/typescript-eslint/rules/no-namespace.test.ts",
-    "tests/typescript-eslint/rules/no-redeclare.test.ts",
-    "tests/typescript-eslint/rules/no-this-alias.test.ts",
-    "tests/typescript-eslint/rules/no-unnecessary-type-constraint.test.ts"
-  ]
-=======
   "include": ["tests/**/*.ts"],
   "compilerOptions": {
     "moduleResolution": "bundler",
     "module": "preserve"
   },
   "references": []
->>>>>>> 68b9b50e
 }