// Forked and modified from https://github.com/typescript-eslint/typescript-eslint/blob/16c344ec7d274ea542157e0f19682dd1930ab838/packages/rule-tester/src/RuleTester.ts#L4

import path from 'node:path';
import { test, describe, expect } from '@rstest/core';
import { lint, type Diagnostic } from '@rslint/core';
import assert from 'node:assert';

interface TsDiagnostic {
  line: number;
  column: number;
  endLine: number;
  endColumn: number;
  messageId: string;
  suggestions: any[];
}
function toCamelCase(name: string): string {
  return name.replace(/-([a-z])/g, g => g[1].toUpperCase());
}
// check whether rslint diagnostics and typescript-eslint diagnostics are semantic equal
function checkDiagnosticEqual(
  rslintDiagnostic: Diagnostic[],
  tsDiagnostic: TsDiagnostic[],
) {
  assert(
    rslintDiagnostic.length === tsDiagnostic.length,
    `Length mismatch: ${rslintDiagnostic.length} !== ${tsDiagnostic.length}`,
  );
  for (let i = 0; i < rslintDiagnostic.length; i++) {
    const rslintDiag = rslintDiagnostic[i];
    const tsDiag = tsDiagnostic[i];
    // check rule match
    assert(
      toCamelCase(rslintDiag.messageId) === tsDiag.messageId,
      `Message mismatch: ${rslintDiag.messageId} !== ${tsDiag.messageId}`,
    );

    // check range match
    // tsDiag sometimes doesn't have line and column, so we need to check that
    if (tsDiag.line) {
      assert(
        rslintDiag.range.start.line === tsDiag.line,
        `Start line mismatch: ${rslintDiag.range.start.line} !== ${tsDiag.line}`,
      );
    }
    if (tsDiag.endLine) {
      assert(
        rslintDiag.range.end.line === tsDiag.endLine,
        `End line mismatch: ${rslintDiag.range.end.line} !== ${tsDiag.endLine}`,
      );
    }
    if (tsDiag.column) {
      assert(
        rslintDiag.range.start.column === tsDiag.column,
        `Start column mismatch: ${rslintDiag.range.start.column} !== ${tsDiag.column}`,
      );
    }
    if (tsDiag.endColumn) {
      assert(
        rslintDiag.range.end.column === tsDiag.endColumn,
        `End column mismatch: ${rslintDiag.range.end.column} !== ${tsDiag.endColumn}`,
      );
    }
  }
}

export class RuleTester {
  constructor(options: any) {}
  public run(
    ruleName: string,
    cases: {
      valid: (
        | string
        | { code: string; options?: any; only?: boolean; skip?: boolean }
      )[];
      invalid: {
        code: string;
        errors: any[];
        options?: any;
        only?: boolean;
        skip?: boolean;
      }[];
    },
  ) {
    describe(ruleName, () => {
      let cwd = path.resolve(import.meta.dirname, './fixtures');
      const config = path.resolve(
        import.meta.dirname,
        './fixtures/rslint.json',
      );
      let virtual_entry = path.resolve(cwd, 'src/virtual.ts');
<<<<<<< HEAD
      test('valid', async () => {
        for (const code of cases.valid) {
=======
      // test whether case has only
      let hasOnly =
        cases.valid.some(x => {
          if (typeof x === 'object' && x.only) {
            return true;
          } else {
            return false;
          }
        }) || cases.invalid.some(x => x.only);
      await test('valid', async () => {
        for (const validCase of cases.valid) {
          if (typeof validCase === 'object' && validCase.skip) {
            continue;
          }
          if (hasOnly) {
            if (typeof validCase === 'string') {
              continue;
            }
            if (!validCase.only) {
              continue;
            }
          }
          const code =
            typeof validCase === 'string' ? validCase : validCase.code;

          const options =
            typeof validCase === 'string' ? [] : validCase.options || [];

          // workaround for this hardcoded path https://github.com/typescript-eslint/typescript-eslint/blob/main/packages/eslint-plugin/tests/rules/no-floating-promises.test.ts#L712
          if (Array.isArray(options)) {
            for (const opt of options) {
              if (Array.isArray(opt.allowForKnownSafeCalls)) {
                for (const item of opt.allowForKnownSafeCalls) {
                  if (item.path) {
                    item.path = virtual_entry;
                  }
                }
              }
            }
          }
>>>>>>> 1762674c
          const diags = await lint({
            config,
            workingDirectory: cwd,
            fileContents: {
              [virtual_entry]: code,
            },
            ruleOptions: {
              [ruleName]: options,
            },
          });

          assert(
            diags.diagnostics?.length === 0,
            `Expected no diagnostics for valid case, but got: ${JSON.stringify(diags)}`,
          );
        }
      });
<<<<<<< HEAD
      test('invalid', async t => {
        for (const { errors, code } of cases.invalid) {
=======
      await test('invalid', async t => {
        for (const item of cases.invalid) {
          const {
            code,
            errors,
            only = false,
            skip = false,
            options = [],
          } = item;
          if (skip) {
            continue;
          }
          if (hasOnly && !only) {
            continue;
          }
>>>>>>> 1762674c
          const diags = await lint({
            config,
            workingDirectory: cwd,
            fileContents: {
              [virtual_entry]: code,
            },
            ruleOptions: {
              [ruleName]: options,
            },
          });
<<<<<<< HEAD
          expect(diags).toMatchSnapshot();
=======
          t.assert.snapshot(diags);

>>>>>>> 1762674c
          assert(
            diags.diagnostics?.length > 0,
            `Expected diagnostics for invalid case`,
          );
          checkDiagnosticEqual(diags.diagnostics, errors);
        }
      });
    });
  }
}

export function getFixturesRootDir(): string {
  return path.join(import.meta.dirname, 'fixtures');
}

/**
 * Simple no-op tag to mark code samples as "should not format with prettier"
 *   for the plugin-test-formatting lint rule
 */
export function noFormat(raw: TemplateStringsArray, ...keys: string[]): string {
  return String.raw({ raw }, ...keys);
}<|MERGE_RESOLUTION|>--- conflicted
+++ resolved
@@ -88,10 +88,6 @@
         './fixtures/rslint.json',
       );
       let virtual_entry = path.resolve(cwd, 'src/virtual.ts');
-<<<<<<< HEAD
-      test('valid', async () => {
-        for (const code of cases.valid) {
-=======
       // test whether case has only
       let hasOnly =
         cases.valid.some(x => {
@@ -101,7 +97,7 @@
             return false;
           }
         }) || cases.invalid.some(x => x.only);
-      await test('valid', async () => {
+      test('valid', async () => {
         for (const validCase of cases.valid) {
           if (typeof validCase === 'object' && validCase.skip) {
             continue;
@@ -132,7 +128,6 @@
               }
             }
           }
->>>>>>> 1762674c
           const diags = await lint({
             config,
             workingDirectory: cwd,
@@ -150,11 +145,7 @@
           );
         }
       });
-<<<<<<< HEAD
       test('invalid', async t => {
-        for (const { errors, code } of cases.invalid) {
-=======
-      await test('invalid', async t => {
         for (const item of cases.invalid) {
           const {
             code,
@@ -169,7 +160,6 @@
           if (hasOnly && !only) {
             continue;
           }
->>>>>>> 1762674c
           const diags = await lint({
             config,
             workingDirectory: cwd,
@@ -180,12 +170,8 @@
               [ruleName]: options,
             },
           });
-<<<<<<< HEAD
           expect(diags).toMatchSnapshot();
-=======
-          t.assert.snapshot(diags);
 
->>>>>>> 1762674c
           assert(
             diags.diagnostics?.length > 0,
             `Expected diagnostics for invalid case`,
