import { lint } from '@rslint/core';
import { describe, test, expect } from '@rstest/core';
import path from 'node:path';

describe('lint api', async t => {
  let cwd = path.resolve(import.meta.dirname, '../fixtures');
  test('virtual file support', async t => {
    let config = path.resolve(
      import.meta.dirname,
      '../fixtures/rslint.virtual.json',
    );
    let virtual_entry = path.resolve(cwd, 'src/virtual.ts');
    // Use virtual file contents instead of reading from disk
    const diags = await lint({
      config,
      workingDirectory: cwd,
      ruleOptions: {
        'no-unsafe-member-access': 'error',
      },
      fileContents: {
        [virtual_entry]: `
                    let a:any = 10;
                    a.b =10;
                `,
      },
    });

    expect(diags).toMatchSnapshot();
  });
  test('diag snapshot', async t => {
    let config = path.resolve(import.meta.dirname, '../fixtures/rslint.json');
<<<<<<< HEAD
    const diags = await lint({ config, workingDirectory: cwd });
    expect(diags).toMatchSnapshot();
=======
    const diags = await lint({
      config,
      workingDirectory: cwd,
      ruleOptions: {
        'no-unsafe-member-access': 'error',
      },
    });
    t.assert.snapshot(diags);
>>>>>>> 1762674c
  });
});<|MERGE_RESOLUTION|>--- conflicted
+++ resolved
@@ -29,10 +29,6 @@
   });
   test('diag snapshot', async t => {
     let config = path.resolve(import.meta.dirname, '../fixtures/rslint.json');
-<<<<<<< HEAD
-    const diags = await lint({ config, workingDirectory: cwd });
-    expect(diags).toMatchSnapshot();
-=======
     const diags = await lint({
       config,
       workingDirectory: cwd,
@@ -40,7 +36,6 @@
         'no-unsafe-member-access': 'error',
       },
     });
-    t.assert.snapshot(diags);
->>>>>>> 1762674c
+    expect(diags).toMatchSnapshot();
   });
 });