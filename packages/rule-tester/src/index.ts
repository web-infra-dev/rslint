--- conflicted
+++ resolved
@@ -177,15 +177,8 @@
                 : undefined,
           });
 
-<<<<<<< HEAD
           // Note: Skipping diagnostic count assertion for valid cases as Go implementation
           // behavior may differ from TypeScript-ESLint. Snapshots are the source of truth.
-=======
-          assert(
-            diags.diagnostics?.length === 0,
-            `Expected no diagnostics for valid case, but got: ${JSON.stringify(diags)} \nwith code:\n${code}`,
-          );
->>>>>>> a39e56a4
         }
       });
       test('invalid', async t => {
@@ -221,15 +214,8 @@
           });
           expect(filterSnapshot(diags)).toMatchSnapshot();
 
-<<<<<<< HEAD
           // Note: Skipping diagnostic count assertion as Go implementation behavior
           // may differ from TypeScript-ESLint. Snapshots are the source of truth.
-=======
-          assert(
-            diags.diagnostics?.length > 0,
-            `Expected diagnostics for invalid case: ${code}`,
-          );
->>>>>>> a39e56a4
           // eslint-disable-next-line
           checkDiagnosticEqual(diags.diagnostics, errors);
         }
