--- conflicted
+++ resolved
@@ -50,13 +50,10 @@
       "@typescript-eslint/no-empty-interface": "error",
       "@typescript-eslint/no-require-imports": "error",
       "@typescript-eslint/no-namespace": "error",
-<<<<<<< HEAD
-      "@typescript-eslint/no-explicit-any": "error"
-=======
+      "@typescript-eslint/no-explicit-any": "error",
       "@typescript-eslint/no-misused-promises": "warn",
       "@typescript-eslint/no-unused-vars": "warn",
       "@typescript-eslint/require-await": "warn"
->>>>>>> 2795b0ac
     },
     "plugins": ["@typescript-eslint"]
   }
