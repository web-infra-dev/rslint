module github.com/typescript-eslint/rslint

go 1.24.1

replace (
	github.com/microsoft/typescript-go => ./typescript-go
	github.com/microsoft/typescript-go/shim/ast => ./shim/ast
	github.com/microsoft/typescript-go/shim/bundled => ./shim/bundled
	github.com/microsoft/typescript-go/shim/checker => ./shim/checker
	github.com/microsoft/typescript-go/shim/collections => ./shim/collections
	github.com/microsoft/typescript-go/shim/compiler => ./shim/compiler
	github.com/microsoft/typescript-go/shim/core => ./shim/core
	github.com/microsoft/typescript-go/shim/lsp/lsproto => ./shim/lsp/lsproto
	github.com/microsoft/typescript-go/shim/scanner => ./shim/scanner
	github.com/microsoft/typescript-go/shim/tsoptions => ./shim/tsoptions
	github.com/microsoft/typescript-go/shim/tspath => ./shim/tspath
	github.com/microsoft/typescript-go/shim/vfs => ./shim/vfs
	github.com/microsoft/typescript-go/shim/vfs/cachedvfs => ./shim/vfs/cachedvfs
	github.com/microsoft/typescript-go/shim/vfs/osvfs => ./shim/vfs/osvfs
)

require (
	github.com/fatih/color v1.18.0
	github.com/microsoft/typescript-go/shim/ast v0.0.0
	github.com/microsoft/typescript-go/shim/bundled v0.0.0
	github.com/microsoft/typescript-go/shim/checker v0.0.0
	github.com/microsoft/typescript-go/shim/collections v0.0.0
	github.com/microsoft/typescript-go/shim/compiler v0.0.0
	github.com/microsoft/typescript-go/shim/core v0.0.0
	github.com/microsoft/typescript-go/shim/lsp/lsproto v0.0.0
	github.com/microsoft/typescript-go/shim/scanner v0.0.0
	github.com/microsoft/typescript-go/shim/tsoptions v0.0.0
	github.com/microsoft/typescript-go/shim/tspath v0.0.0
	github.com/microsoft/typescript-go/shim/vfs v0.0.0
	github.com/microsoft/typescript-go/shim/vfs/cachedvfs v0.0.0
	github.com/microsoft/typescript-go/shim/vfs/osvfs v0.0.0
	github.com/tailscale/hujson v0.0.0-20250605163823-992244df8c5a
	golang.org/x/sys v0.34.0
	golang.org/x/tools v0.32.0
	gotest.tools/v3 v3.5.2
)

require (
<<<<<<< HEAD
	github.com/gobwas/glob v0.2.3 // indirect
=======
	github.com/bmatcuk/doublestar/v4 v4.9.1 // indirect
>>>>>>> eefa6df4
	github.com/google/go-cmp v0.7.0 // indirect
	github.com/mattn/go-colorable v0.1.13 // indirect
	github.com/mattn/go-isatty v0.0.20 // indirect
	golang.org/x/mod v0.24.0 // indirect
	golang.org/x/sync v0.16.0 // indirect
)

require (
	github.com/dlclark/regexp2 v1.11.5 // indirect
	github.com/go-json-experiment/json v0.0.0-20250714165856-be8212f5270d // indirect
	github.com/microsoft/typescript-go v0.0.0-20250725221625-c05da65ec429 // indirect
	github.com/sourcegraph/jsonrpc2 v0.2.1
	golang.org/x/text v0.24.0
)<|MERGE_RESOLUTION|>--- conflicted
+++ resolved
@@ -41,11 +41,7 @@
 )
 
 require (
-<<<<<<< HEAD
-	github.com/gobwas/glob v0.2.3 // indirect
-=======
 	github.com/bmatcuk/doublestar/v4 v4.9.1 // indirect
->>>>>>> eefa6df4
 	github.com/google/go-cmp v0.7.0 // indirect
 	github.com/mattn/go-colorable v0.1.13 // indirect
 	github.com/mattn/go-isatty v0.0.20 // indirect
