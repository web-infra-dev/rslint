--- conflicted
+++ resolved
@@ -17,21 +17,9 @@
 			{Code: `const foo = bar || baz;`},
 		},
 		[]rule_tester.InvalidTestCase{
-			// Basic logical OR cases with nullable types - use more specific typing
+			// Basic logical OR cases with nullable types
 			{
 				Code: `
-<<<<<<< HEAD
-declare const foo: string | null;
-const bar = foo || "default";
-`,
-				Errors: []rule_tester.InvalidTestCaseError{
-					{
-						MessageId: "preferNullishOverOr",
-						Line:      3,
-						Column:    13,
-					},
-				},
-=======
 declare const bar: string | null;
 declare const baz: string;
 const foo = bar || baz;`,
@@ -49,7 +37,6 @@
 const foo = bar ?? baz;`,
 					}},
 				}},
->>>>>>> 199f85d7
 				FileName: "test.ts",
 			},
 		},
