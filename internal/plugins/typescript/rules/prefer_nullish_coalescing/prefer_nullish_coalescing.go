package prefer_nullish_coalescing

import (
<<<<<<< HEAD
=======
	"fmt"
	"strings"

>>>>>>> 199f85d7
	"github.com/microsoft/typescript-go/shim/ast"
	"github.com/microsoft/typescript-go/shim/checker"
	"github.com/microsoft/typescript-go/shim/core"
	"github.com/web-infra-dev/rslint/internal/rule"
	"github.com/web-infra-dev/rslint/internal/utils"
)

type PreferNullishCoalescingOptions struct {
	AllowRuleToRunWithoutStrictNullChecksIKnowWhatIAmDoing *bool                          `json:"allowRuleToRunWithoutStrictNullChecksIKnowWhatIAmDoing"`
	IgnoreBooleanCoercion                                  *bool                          `json:"ignoreBooleanCoercion"`
	IgnoreConditionalTests                                 *bool                          `json:"ignoreConditionalTests"`
	IgnoreIfStatements                                     *bool                          `json:"ignoreIfStatements"`
	IgnoreMixedLogicalExpressions                          *bool                          `json:"ignoreMixedLogicalExpressions"`
	IgnorePrimitives                                       *PreferNullishPrimitivesOption `json:"ignorePrimitives"`
	IgnoreTernaryTests                                     *bool                          `json:"ignoreTernaryTests"`
}

type PreferNullishPrimitivesOption struct {
	Boolean *bool `json:"boolean"`
	String  *bool `json:"string"`
	Number  *bool `json:"number"`
	Bigint  *bool `json:"bigint"`
}

func parseOptions(options any) PreferNullishCoalescingOptions {
	opts := PreferNullishCoalescingOptions{
		AllowRuleToRunWithoutStrictNullChecksIKnowWhatIAmDoing: utils.Ref(false),
		IgnoreBooleanCoercion:         utils.Ref(false),
		IgnoreConditionalTests:        utils.Ref(true),
		IgnoreIfStatements:            utils.Ref(false),
		IgnoreMixedLogicalExpressions: utils.Ref(false),
		IgnorePrimitives: &PreferNullishPrimitivesOption{
			Boolean: utils.Ref(false),
			String:  utils.Ref(false),
			Number:  utils.Ref(false),
			Bigint:  utils.Ref(false),
		},
		IgnoreTernaryTests: utils.Ref(false),
	}

	if options == nil {
		return opts
	}

	// Handle array format: [{ option: value }]
	if arr, ok := options.([]interface{}); ok {
		if len(arr) > 0 {
			if m, ok := arr[0].(map[string]interface{}); ok {
				parseOptionsFromMap(m, &opts)
			}
		}
		return opts
	}

	// Handle direct object format
	if m, ok := options.(map[string]interface{}); ok {
		parseOptionsFromMap(m, &opts)
	}

	return opts
}

func parseOptionsFromMap(m map[string]interface{}, opts *PreferNullishCoalescingOptions) {
	if v, ok := m["allowRuleToRunWithoutStrictNullChecksIKnowWhatIAmDoing"].(bool); ok {
		opts.AllowRuleToRunWithoutStrictNullChecksIKnowWhatIAmDoing = &v
	}
	if v, ok := m["ignoreBooleanCoercion"].(bool); ok {
		opts.IgnoreBooleanCoercion = &v
	}
	if v, ok := m["ignoreConditionalTests"].(bool); ok {
		opts.IgnoreConditionalTests = &v
	}
	if v, ok := m["ignoreIfStatements"].(bool); ok {
		opts.IgnoreIfStatements = &v
	}
	if v, ok := m["ignoreMixedLogicalExpressions"].(bool); ok {
		opts.IgnoreMixedLogicalExpressions = &v
	}
	if v, ok := m["ignoreTernaryTests"].(bool); ok {
		opts.IgnoreTernaryTests = &v
	}

	// Handle ignorePrimitives option
	if primitives, ok := m["ignorePrimitives"]; ok {
		if primitivesBool, ok := primitives.(bool); ok && primitivesBool {
			// If true, ignore all primitives
			opts.IgnorePrimitives.Boolean = utils.Ref(true)
			opts.IgnorePrimitives.String = utils.Ref(true)
			opts.IgnorePrimitives.Number = utils.Ref(true)
			opts.IgnorePrimitives.Bigint = utils.Ref(true)
		} else if primitivesMap, ok := primitives.(map[string]interface{}); ok {
			if v, ok := primitivesMap["boolean"].(bool); ok {
				opts.IgnorePrimitives.Boolean = &v
			}
			if v, ok := primitivesMap["string"].(bool); ok {
				opts.IgnorePrimitives.String = &v
			}
			if v, ok := primitivesMap["number"].(bool); ok {
				opts.IgnorePrimitives.Number = &v
			}
			if v, ok := primitivesMap["bigint"].(bool); ok {
				opts.IgnorePrimitives.Bigint = &v
			}
		}
	}
}

func buildNoStrictNullCheckMessage() rule.RuleMessage {
	return rule.RuleMessage{
		Id:          "noStrictNullCheck",
		Description: "This rule requires the `strictNullChecks` compiler option to be turned on to function correctly.",
	}
}

func buildPreferNullishOverOrMessage() rule.RuleMessage {
	return rule.RuleMessage{
		Id:          "preferNullishOverOr",
		Description: "Prefer using nullish coalescing operator (`??`) instead of a logical or (`||`), as it is a safer operator.",
	}
}

func buildPreferNullishOverAssignmentMessage() rule.RuleMessage {
	return rule.RuleMessage{
		Id:          "preferNullishOverAssignment",
		Description: "Prefer using nullish coalescing operator (`??=`) instead of an assignment expression, as it is simpler to read.",
	}
}

func buildPreferNullishOverTernaryMessage() rule.RuleMessage {
	return rule.RuleMessage{
		Id:          "preferNullishOverTernary",
		Description: "Prefer using nullish coalescing operator (`??`) instead of a ternary expression, as it is simpler to read.",
	}
}

// isNullableType checks if a type includes null or undefined
func isNullableType(t *checker.Type) bool {
	if utils.IsUnionType(t) {
		for _, unionType := range t.Types() {
			flags := checker.Type_flags(unionType)
			if flags&(checker.TypeFlagsNull|checker.TypeFlagsUndefined) != 0 {
				return true
			}
		}
	}
	flags := checker.Type_flags(t)
	return flags&(checker.TypeFlagsNull|checker.TypeFlagsUndefined) != 0
}

// isTypeEligibleForPreferNullish checks if a type is eligible for nullish coalescing conversion
func isTypeEligibleForPreferNullish(t *checker.Type, opts PreferNullishCoalescingOptions) bool {
	if !isNullableType(t) {
		return false
	}

	// Check for ignorable flags based on options
	var ignorableFlags checker.TypeFlags
	if opts.IgnorePrimitives.Boolean != nil && *opts.IgnorePrimitives.Boolean {
		ignorableFlags |= checker.TypeFlagsBooleanLike
	}
	if opts.IgnorePrimitives.String != nil && *opts.IgnorePrimitives.String {
		ignorableFlags |= checker.TypeFlagsStringLike
	}
	if opts.IgnorePrimitives.Number != nil && *opts.IgnorePrimitives.Number {
		ignorableFlags |= checker.TypeFlagsNumberLike
	}
	if opts.IgnorePrimitives.Bigint != nil && *opts.IgnorePrimitives.Bigint {
		ignorableFlags |= checker.TypeFlagsBigIntLike
	}

	if ignorableFlags == 0 {
		return true // Any types are eligible for conversion
	}

	// If the type is any or unknown, we can't make assumptions about the value
	flags := checker.Type_flags(t)
	if flags&(checker.TypeFlagsAny|checker.TypeFlagsUnknown) != 0 {
		return false
	}

	// Check if any type constituents match the ignorable flags
	if utils.IsUnionType(t) {
		for _, unionType := range t.Types() {
			typeFlags := checker.Type_flags(unionType)
			if typeFlags&ignorableFlags != 0 {
				return false
			}
		}
	}

	return true
}

// isMemberAccessLike checks if a node is a member access-like expression
func isMemberAccessLike(node *ast.Node) bool {
	return node.Kind == ast.KindIdentifier ||
		node.Kind == ast.KindPropertyAccessExpression ||
		node.Kind == ast.KindElementAccessExpression ||
		node.Kind == ast.KindCallExpression ||
		node.Kind == ast.KindNewExpression
}

// isConditionalTest checks if a node is within a conditional test context
func isConditionalTest(node *ast.Node) bool {
	parent := node.Parent
	if parent == nil {
		return false
	}

	switch parent.Kind {
	case ast.KindBinaryExpression:
		// Check if this is part of a logical expression
		binExpr := parent.AsBinaryExpression()
		if binExpr != nil && (binExpr.OperatorToken.Kind == ast.KindAmpersandAmpersandToken ||
			binExpr.OperatorToken.Kind == ast.KindBarBarToken) {
			return isConditionalTest(parent)
		}
	case ast.KindConditionalExpression:
		condExpr := parent.AsConditionalExpression()
		if condExpr != nil && condExpr.Condition == node {
			return true
		}
		return isConditionalTest(parent)
	case ast.KindIfStatement:
		ifStmt := parent.AsIfStatement()
		if ifStmt != nil && ifStmt.Expression == node {
			return true
		}
	case ast.KindWhileStatement, ast.KindDoStatement, ast.KindForStatement:
		return true
	case ast.KindPrefixUnaryExpression:
		prefixExpr := parent.AsPrefixUnaryExpression()
		if prefixExpr != nil && prefixExpr.Operator == ast.KindExclamationToken {
			return isConditionalTest(parent)
		}
	}

	return false
}

// isBooleanConstructorContext checks if a node is within a Boolean constructor context
func isBooleanConstructorContext(node *ast.Node) bool {
	parent := node.Parent
	if parent == nil {
		return false
	}

	if parent.Kind == ast.KindCallExpression {
		callExpr := parent.AsCallExpression()
		if callExpr != nil && callExpr.Expression.Kind == ast.KindIdentifier {
			identifier := callExpr.Expression.AsIdentifier()
			if identifier != nil && identifier.Text == "Boolean" {
				return true
			}
		}
	}

	// Check parent contexts recursively
	switch parent.Kind {
	case ast.KindBinaryExpression:
		binExpr := parent.AsBinaryExpression()
		if binExpr != nil && (binExpr.OperatorToken.Kind == ast.KindAmpersandAmpersandToken ||
			binExpr.OperatorToken.Kind == ast.KindBarBarToken) {
			return isBooleanConstructorContext(parent)
		}
	case ast.KindConditionalExpression:
		return isBooleanConstructorContext(parent)
	}

	return false
}

// isMixedLogicalExpression checks if a logical expression is mixed with && operators
func isMixedLogicalExpression(node *ast.Node) bool {
	seen := make(map[*ast.Node]bool)
	queue := []*ast.Node{node.Parent}

	for len(queue) > 0 {
		current := queue[0]
		queue = queue[1:]

		if current == nil || seen[current] {
			continue
		}
		seen[current] = true

		if current.Kind == ast.KindBinaryExpression {
			binExpr := current.AsBinaryExpression()
			if binExpr != nil {
				if binExpr.OperatorToken.Kind == ast.KindAmpersandAmpersandToken {
					return true
				}
				if binExpr.OperatorToken.Kind == ast.KindBarBarToken {
					queue = append(queue, current.Parent, binExpr.Left, binExpr.Right)
				}
			}
		}
	}

	return false
}

// getNodeText extracts the text corresponding to a node from the given source file.
//
// Safety mechanisms:
// - Checks if either sourceFile or node is nil, returning an empty string if so.
// - Retrieves the start and end positions of the node and ensures they are within the bounds of the source text.
// - If the start position is negative, the end position exceeds the length of the text, or start > end, returns an empty string.
// - Only returns the substring if all checks pass, preventing panics or out-of-bounds errors.
func getNodeText(sourceFile *ast.SourceFile, node *ast.Node) string {
	if sourceFile == nil || node == nil {
		return ""
	}
	text := sourceFile.Text()
	start := node.Pos()
	end := node.End()
	if start < 0 || end > len(text) || start > end {
		return ""
	}
	return text[start:end]
<<<<<<< HEAD
=======
}

// needsParentheses checks if an expression needs parentheses when used as the right operand of ??
func needsParentheses(node *ast.Node) bool {
	switch node.Kind {
	case ast.KindBinaryExpression:
		binExpr := node.AsBinaryExpression()
		if binExpr != nil {
			// Lower precedence operators need parentheses
			switch binExpr.OperatorToken.Kind {
			case ast.KindBarBarToken, ast.KindAmpersandAmpersandToken:
				return true
			}
		}
	case ast.KindConditionalExpression:
		return true
	}
	return false
>>>>>>> 199f85d7
}

// areNodesTextuallyEqual checks if two nodes have the same text content
func areNodesTextuallyEqual(sourceFile *ast.SourceFile, a, b *ast.Node) bool {
	if a == nil || b == nil {
		return false
	}
	return getNodeText(sourceFile, a) == getNodeText(sourceFile, b)
}

var PreferNullishCoalescingRule = rule.CreateRule(rule.Rule{
	Name: "prefer-nullish-coalescing",
	Run: func(ctx rule.RuleContext, options any) rule.RuleListeners {
		opts := parseOptions(options)

		// Check for strict null checks
		compilerOptions := ctx.Program.Options()
		isStrictNullChecks := utils.IsStrictCompilerOptionEnabled(
			compilerOptions,
			compilerOptions.StrictNullChecks,
		)

		if !isStrictNullChecks && !*opts.AllowRuleToRunWithoutStrictNullChecksIKnowWhatIAmDoing {
			ctx.ReportRange(core.NewTextRange(0, 0), buildNoStrictNullCheckMessage())
			return rule.RuleListeners{}
		}

		return rule.RuleListeners{
			// Handle logical OR expressions: a || b
			ast.KindBinaryExpression: func(node *ast.Node) {
				binExpr := node.AsBinaryExpression()
				if binExpr == nil {
					return
				}

				// Handle logical OR expressions: a || b
				if binExpr.OperatorToken.Kind == ast.KindBarBarToken {
					// Check if left operand is eligible for nullish coalescing
					leftType := ctx.TypeChecker.GetTypeAtLocation(binExpr.Left)
					if !isTypeEligibleForPreferNullish(leftType, opts) {
						return
					}

					// Check various ignore conditions
					if *opts.IgnoreConditionalTests && isConditionalTest(node) {
						return
					}

					if *opts.IgnoreBooleanCoercion && isBooleanConstructorContext(node) {
						return
					}

					if *opts.IgnoreMixedLogicalExpressions && isMixedLogicalExpression(node) {
						return
					}

<<<<<<< HEAD
					// Report the issue (auto-fix disabled for now)
					ctx.ReportNode(node, buildPreferNullishOverOrMessage())
=======
					// Create fix suggestion
					leftText := strings.TrimSpace(getNodeText(ctx.SourceFile, binExpr.Left))
					rightText := strings.TrimSpace(getNodeText(ctx.SourceFile, binExpr.Right))

					var fixedRightText string
					if needsParentheses(binExpr.Right) {
						fixedRightText = fmt.Sprintf("(%s)", rightText)
					} else {
						fixedRightText = rightText
					}

					replacement := fmt.Sprintf("%s ?? %s", leftText, fixedRightText)

					// Check if the entire expression needs parentheses
					if node.Parent != nil && node.Parent.Kind == ast.KindBinaryExpression {
						parentBinExpr := node.Parent.AsBinaryExpression()
						if parentBinExpr != nil && parentBinExpr.OperatorToken.Kind == ast.KindAmpersandAmpersandToken {
							replacement = fmt.Sprintf("(%s)", replacement)
						}
					}

					ctx.ReportNodeWithSuggestions(node, buildPreferNullishOverOrMessage(),
						rule.RuleSuggestion{
							Message:  buildSuggestNullishMessage(),
							FixesArr: []rule.RuleFix{rule.RuleFixReplace(ctx.SourceFile, node, replacement)},
						},
					)
>>>>>>> 199f85d7
					return
				}

				// Handle logical OR assignment expressions: a ||= b
				if binExpr.OperatorToken.Kind == ast.KindBarBarEqualsToken {
					// Check if left operand is eligible for nullish coalescing
					leftType := ctx.TypeChecker.GetTypeAtLocation(binExpr.Left)
					if !isTypeEligibleForPreferNullish(leftType, opts) {
						return
					}

					// Check various ignore conditions
					if *opts.IgnoreConditionalTests && isConditionalTest(node) {
						return
					}

					if *opts.IgnoreBooleanCoercion && isBooleanConstructorContext(node) {
						return
					}

<<<<<<< HEAD
					// Report the issue (auto-fix disabled for now)
					ctx.ReportNode(node, buildPreferNullishOverAssignmentMessage())
=======
					// Create fix suggestion
					leftText := strings.TrimSpace(getNodeText(ctx.SourceFile, binExpr.Left))
					rightText := strings.TrimSpace(getNodeText(ctx.SourceFile, binExpr.Right))
					replacement := fmt.Sprintf("%s ??= %s", leftText, rightText)

					ctx.ReportNodeWithSuggestions(node, buildPreferNullishOverAssignmentMessage(),
						rule.RuleSuggestion{
							Message:  buildSuggestNullishMessage(),
							FixesArr: []rule.RuleFix{rule.RuleFixReplace(ctx.SourceFile, node, replacement)},
						},
					)
>>>>>>> 199f85d7
				}
			},

			// Handle ternary expressions: a ? a : b
			ast.KindConditionalExpression: func(node *ast.Node) {
				if *opts.IgnoreTernaryTests {
					return
				}

				condExpr := node.AsConditionalExpression()
				if condExpr == nil {
					return
				}

				// Check if this is a nullish check pattern
				// Simple case: a ? a : b (where condition and consequent are the same)
				if !areNodesTextuallyEqual(ctx.SourceFile, condExpr.Condition, condExpr.WhenTrue) {
					return
				}

				// Check if condition is eligible for nullish coalescing
				conditionType := ctx.TypeChecker.GetTypeAtLocation(condExpr.Condition)
				if !isTypeEligibleForPreferNullish(conditionType, opts) {
					return
				}

				// Check various ignore conditions
				if *opts.IgnoreConditionalTests && isConditionalTest(node) {
					return
				}

				if *opts.IgnoreBooleanCoercion && isBooleanConstructorContext(node) {
					return
				}

<<<<<<< HEAD
				// Report the issue (auto-fix disabled for now)
				ctx.ReportNode(node, buildPreferNullishOverTernaryMessage())
=======
				// Create fix suggestion
				conditionText := strings.TrimSpace(getNodeText(ctx.SourceFile, condExpr.Condition))
				alternateText := strings.TrimSpace(getNodeText(ctx.SourceFile, condExpr.WhenFalse))

				var fixedAlternateText string
				if needsParentheses(condExpr.WhenFalse) {
					fixedAlternateText = fmt.Sprintf("(%s)", alternateText)
				} else {
					fixedAlternateText = alternateText
				}

				replacement := fmt.Sprintf("%s ?? %s", conditionText, fixedAlternateText)

				ctx.ReportNodeWithSuggestions(node, buildPreferNullishOverTernaryMessage(),
					rule.RuleSuggestion{
						Message:  buildSuggestNullishMessage(),
						FixesArr: []rule.RuleFix{rule.RuleFixReplace(ctx.SourceFile, node, replacement)},
					},
				)
>>>>>>> 199f85d7
			},

			// Handle if statements: if (!a) a = b;
			ast.KindIfStatement: func(node *ast.Node) {
				if *opts.IgnoreIfStatements {
					return
				}

				ifStmt := node.AsIfStatement()
				if ifStmt == nil || ifStmt.ElseStatement != nil {
					return
				}

				// Check if the if statement body is a simple assignment
				var assignmentExpr *ast.BinaryExpression
				switch ifStmt.ThenStatement.Kind {
				case ast.KindBlock:
					block := ifStmt.ThenStatement.AsBlock()
					if block == nil || block.Statements == nil || len(block.Statements.Nodes) != 1 {
						return
					}
					if block.Statements.Nodes[0].Kind == ast.KindExpressionStatement {
						exprStmt := block.Statements.Nodes[0].AsExpressionStatement()
						if exprStmt != nil && exprStmt.Expression.Kind == ast.KindBinaryExpression {
							binExpr := exprStmt.Expression.AsBinaryExpression()
							if binExpr != nil && binExpr.OperatorToken.Kind == ast.KindEqualsToken {
								assignmentExpr = binExpr
							}
						}
					}
				case ast.KindExpressionStatement:
					exprStmt := ifStmt.ThenStatement.AsExpressionStatement()
					if exprStmt != nil && exprStmt.Expression.Kind == ast.KindBinaryExpression {
						binExpr := exprStmt.Expression.AsBinaryExpression()
						if binExpr != nil && binExpr.OperatorToken.Kind == ast.KindEqualsToken {
							assignmentExpr = binExpr
						}
					}
				}

				if assignmentExpr == nil || !isMemberAccessLike(assignmentExpr.Left) {
					return
				}

				// Check if the condition is a simple nullish check for the same variable
				var conditionTarget *ast.Node
				if ifStmt.Expression.Kind == ast.KindPrefixUnaryExpression {
					prefixExpr := ifStmt.Expression.AsPrefixUnaryExpression()
					if prefixExpr != nil && prefixExpr.Operator == ast.KindExclamationToken {
						conditionTarget = prefixExpr.Operand
					}
				} else {
					// Handle other nullish check patterns like: if (a == null || a == undefined)
					conditionTarget = ifStmt.Expression
				}

				if conditionTarget == nil || !areNodesTextuallyEqual(ctx.SourceFile, conditionTarget, assignmentExpr.Left) {
					return
				}

				// Check if left operand is eligible for nullish coalescing
				leftType := ctx.TypeChecker.GetTypeAtLocation(assignmentExpr.Left)
				if !isTypeEligibleForPreferNullish(leftType, opts) {
					return
				}

<<<<<<< HEAD
				// Report the issue (auto-fix disabled for now)
				ctx.ReportNode(node, buildPreferNullishOverAssignmentMessage())
=======
				// Create fix suggestion
				leftText := strings.TrimSpace(getNodeText(ctx.SourceFile, assignmentExpr.Left))
				rightText := strings.TrimSpace(getNodeText(ctx.SourceFile, assignmentExpr.Right))
				replacement := fmt.Sprintf("%s ??= %s;", leftText, rightText)

				ctx.ReportNodeWithSuggestions(node, buildPreferNullishOverAssignmentMessage(),
					rule.RuleSuggestion{
						Message:  buildSuggestNullishMessage(),
						FixesArr: []rule.RuleFix{rule.RuleFixReplace(ctx.SourceFile, node, replacement)},
					},
				)
>>>>>>> 199f85d7
			},
		}
	},
})<|MERGE_RESOLUTION|>--- conflicted
+++ resolved
@@ -1,12 +1,9 @@
 package prefer_nullish_coalescing
 
 import (
-<<<<<<< HEAD
-=======
 	"fmt"
 	"strings"
 
->>>>>>> 199f85d7
 	"github.com/microsoft/typescript-go/shim/ast"
 	"github.com/microsoft/typescript-go/shim/checker"
 	"github.com/microsoft/typescript-go/shim/core"
@@ -142,6 +139,13 @@
 	}
 }
 
+func buildSuggestNullishMessage() rule.RuleMessage {
+	return rule.RuleMessage{
+		Id:          "suggestNullish",
+		Description: "Fix to nullish coalescing operator (`??`).",
+	}
+}
+
 // isNullableType checks if a type includes null or undefined
 func isNullableType(t *checker.Type) bool {
 	if utils.IsUnionType(t) {
@@ -327,8 +331,6 @@
 		return ""
 	}
 	return text[start:end]
-<<<<<<< HEAD
-=======
 }
 
 // needsParentheses checks if an expression needs parentheses when used as the right operand of ??
@@ -347,7 +349,6 @@
 		return true
 	}
 	return false
->>>>>>> 199f85d7
 }
 
 // areNodesTextuallyEqual checks if two nodes have the same text content
@@ -404,10 +405,6 @@
 						return
 					}
 
-<<<<<<< HEAD
-					// Report the issue (auto-fix disabled for now)
-					ctx.ReportNode(node, buildPreferNullishOverOrMessage())
-=======
 					// Create fix suggestion
 					leftText := strings.TrimSpace(getNodeText(ctx.SourceFile, binExpr.Left))
 					rightText := strings.TrimSpace(getNodeText(ctx.SourceFile, binExpr.Right))
@@ -435,7 +432,6 @@
 							FixesArr: []rule.RuleFix{rule.RuleFixReplace(ctx.SourceFile, node, replacement)},
 						},
 					)
->>>>>>> 199f85d7
 					return
 				}
 
@@ -456,10 +452,6 @@
 						return
 					}
 
-<<<<<<< HEAD
-					// Report the issue (auto-fix disabled for now)
-					ctx.ReportNode(node, buildPreferNullishOverAssignmentMessage())
-=======
 					// Create fix suggestion
 					leftText := strings.TrimSpace(getNodeText(ctx.SourceFile, binExpr.Left))
 					rightText := strings.TrimSpace(getNodeText(ctx.SourceFile, binExpr.Right))
@@ -471,7 +463,6 @@
 							FixesArr: []rule.RuleFix{rule.RuleFixReplace(ctx.SourceFile, node, replacement)},
 						},
 					)
->>>>>>> 199f85d7
 				}
 			},
 
@@ -507,10 +498,6 @@
 					return
 				}
 
-<<<<<<< HEAD
-				// Report the issue (auto-fix disabled for now)
-				ctx.ReportNode(node, buildPreferNullishOverTernaryMessage())
-=======
 				// Create fix suggestion
 				conditionText := strings.TrimSpace(getNodeText(ctx.SourceFile, condExpr.Condition))
 				alternateText := strings.TrimSpace(getNodeText(ctx.SourceFile, condExpr.WhenFalse))
@@ -530,7 +517,6 @@
 						FixesArr: []rule.RuleFix{rule.RuleFixReplace(ctx.SourceFile, node, replacement)},
 					},
 				)
->>>>>>> 199f85d7
 			},
 
 			// Handle if statements: if (!a) a = b;
@@ -597,10 +583,6 @@
 					return
 				}
 
-<<<<<<< HEAD
-				// Report the issue (auto-fix disabled for now)
-				ctx.ReportNode(node, buildPreferNullishOverAssignmentMessage())
-=======
 				// Create fix suggestion
 				leftText := strings.TrimSpace(getNodeText(ctx.SourceFile, assignmentExpr.Left))
 				rightText := strings.TrimSpace(getNodeText(ctx.SourceFile, assignmentExpr.Right))
@@ -612,7 +594,6 @@
 						FixesArr: []rule.RuleFix{rule.RuleFixReplace(ctx.SourceFile, node, replacement)},
 					},
 				)
->>>>>>> 199f85d7
 			},
 		}
 	},
