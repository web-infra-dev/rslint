// Package ipc provides IPC communication between JS and Go using stdio
package ipc

import (
	"bufio"
	"encoding/binary"
	"encoding/json"
	"fmt"
	"io"
	"os"
	"sync"
)

// Protocol implements a binary message protocol similar to esbuild:
// - First 4 bytes: message length (uint32 in little endian)
// - Next N bytes: JSON message content

// MessageKind represents the kind of IPC message
type MessageKind string

const (
	// KindLint is sent from JS to Go to request linting
	KindLint MessageKind = "lint"
	// KindResponse is sent from Go to JS with the lint results
	KindResponse MessageKind = "response"
	// KindError is sent when an error occurs
	KindError MessageKind = "error"
	// KindHandshake is sent for initial connection verification
	KindHandshake MessageKind = "handshake"
	// KindExit is sent to request termination
	KindExit MessageKind = "exit"
)

// Version is the IPC protocol version
const Version = "1.0.0"

// Message represents an IPC message
type Message struct {
	Kind MessageKind `json:"kind"`
	ID   int         `json:"id"`
	Data interface{} `json:"data,omitempty"`
}

// HandshakeRequest represents a handshake request
type HandshakeRequest struct {
	Version string `json:"version"`
}

// HandshakeResponse represents a handshake response
type HandshakeResponse struct {
	Version string `json:"version"`
	OK      bool   `json:"ok"`
}

// LintRequest represents a lint request from JS to Go
type LintRequest struct {
<<<<<<< HEAD
	Files            []string          `json:"files,omitempty"`
	Config           string            `json:"config,omitempty"` // Path to rslint.json config file
	Format           string            `json:"format,omitempty"`
	WorkingDirectory string            `json:"workingDirectory,omitempty"`
	RuleOptions      map[string]interface{} `json:"ruleOptions,omitempty"`
	FileContents     map[string]string `json:"fileContents,omitempty"` // Map of file paths to their contents for VFS
=======
	Files            []string               `json:"files,omitempty"`
	Config           string                 `json:"config,omitempty"` // Path to rslint.json config file
	Format           string                 `json:"format,omitempty"`
	WorkingDirectory string                 `json:"workingDirectory,omitempty"`
	// Supports both string level and array [level, options] format
	RuleOptions      map[string]interface{} `json:"ruleOptions,omitempty"`
	FileContents     map[string]string      `json:"fileContents,omitempty"` // Map of file paths to their contents for VFS
>>>>>>> 68b9b50e
}

// LintResponse represents a lint response from Go to JS
type LintResponse struct {
	Diagnostics []Diagnostic `json:"diagnostics"`
	ErrorCount  int          `json:"errorCount"`
	FileCount   int          `json:"fileCount"`
	RuleCount   int          `json:"ruleCount"`
}

// ErrorResponse represents an error response
type ErrorResponse struct {
	Message string `json:"message"`
}

// Position represents a position in a file
type Position struct {
	Line   int `json:"line"`
	Column int `json:"column"`
}

// Range represents a position range in a file
type Range struct {
	Start Position `json:"start"`
	End   Position `json:"end"`
}

// Diagnostic represents a single lint diagnostic
type Diagnostic struct {
	RuleName  string `json:"ruleName"`
<<<<<<< HEAD
	MessageID string `json:"messageId,omitempty"`
=======
>>>>>>> 68b9b50e
	Message   string `json:"message"`
	FilePath  string `json:"filePath"`
	Range     Range  `json:"range"`
	Severity  string `json:"severity,omitempty"`
<<<<<<< HEAD
=======
	MessageId string `json:"messageId"`
>>>>>>> 68b9b50e
}

// Handler defines the interface for handling IPC messages
type Handler interface {
	HandleLint(req LintRequest) (*LintResponse, error)
}

// Service manages the IPC communication
type Service struct {
	reader  *bufio.Reader
	writer  io.Writer
	handler Handler
	mutex   sync.Mutex
}

// NewService creates a new IPC service
func NewService(reader io.Reader, writer io.Writer, handler Handler) *Service {
	return &Service{
		reader:  bufio.NewReader(reader),
		writer:  writer,
		handler: handler,
	}
}

// readMessage reads a message from the input
func (s *Service) readMessage() (*Message, error) {
	// Read message length (4 bytes)
	var length uint32
	if err := binary.Read(s.reader, binary.LittleEndian, &length); err != nil {
		return nil, fmt.Errorf("failed to read message length: %w", err)
	}

	// Read message content
	data := make([]byte, length)
	if _, err := io.ReadFull(s.reader, data); err != nil {
		return nil, fmt.Errorf("failed to read message content: %w", err)
	}

	// Unmarshal message
	var msg Message
	if err := json.Unmarshal(data, &msg); err != nil {
		// Debug: log the problematic data for analysis
		fmt.Fprintf(os.Stderr, "DEBUG: Failed to unmarshal message of length %d\n", len(data))
		fmt.Fprintf(os.Stderr, "DEBUG: Raw data: %q\n", string(data))
		if len(data) > 100 {
			fmt.Fprintf(os.Stderr, "DEBUG: First 100 bytes: %q\n", string(data[:100]))
			fmt.Fprintf(os.Stderr, "DEBUG: Last 100 bytes: %q\n", string(data[len(data)-100:]))
		}
		return nil, fmt.Errorf("failed to unmarshal message: %w", err)
	}

	return &msg, nil
}

// writeMessage writes a message to the output
func (s *Service) writeMessage(msg *Message) error {
	s.mutex.Lock()
	defer s.mutex.Unlock()

	// Marshal message
	data, err := json.Marshal(msg)
	if err != nil {
		return fmt.Errorf("failed to marshal message: %w", err)
	}

	// Write message length (4 bytes)
	if err := binary.Write(s.writer, binary.LittleEndian, uint32(len(data))); err != nil {
		return fmt.Errorf("failed to write message length: %w", err)
	}

	// Write message content
	if _, err := s.writer.Write(data); err != nil {
		return fmt.Errorf("failed to write message content: %w", err)
	}

	return nil
}

// Start starts the IPC service
func (s *Service) Start() error {
	for {
		msg, err := s.readMessage()
		if err != nil {
			if err == io.EOF {
				return nil
			}
			return err
		}

		switch msg.Kind {
		case KindHandshake:
			s.handleHandshake(msg)
		case KindLint:
			s.handleLint(msg)
		case KindExit:
			s.handleExit(msg)
			return nil
		default:
			s.sendError(msg.ID, fmt.Sprintf("unknown message kind: %s", msg.Kind))
		}
	}
}

// handleHandshake handles handshake messages
func (s *Service) handleHandshake(msg *Message) {
	var req HandshakeRequest
	data, err := json.Marshal(msg.Data)
	if err != nil {
		s.sendError(msg.ID, fmt.Sprintf("failed to marshal data: %v", err))
		return
	}

	if err := json.Unmarshal(data, &req); err != nil {
		s.sendError(msg.ID, fmt.Sprintf("failed to parse handshake request: %v", err))
		return
	}

	s.sendResponse(msg.ID, HandshakeResponse{
		Version: Version,
		OK:      true,
	})
}

// Handle exit message
func (s *Service) handleExit(msg *Message) {
	s.sendResponse(msg.ID, nil)
}

// handleLint handles lint messages
func (s *Service) handleLint(msg *Message) {
	var req LintRequest
	data, err := json.Marshal(msg.Data)
	if err != nil {
		s.sendError(msg.ID, fmt.Sprintf("failed to marshal data: %v", err))
		return
	}

	if err := json.Unmarshal(data, &req); err != nil {
		s.sendError(msg.ID, fmt.Sprintf("failed to parse lint request: %v", err))
		return
	}

	resp, err := s.handler.HandleLint(req)
	if err != nil {
		s.sendError(msg.ID, err.Error())
		return
	}

	s.sendResponse(msg.ID, resp)
}

// sendResponse sends a response message
func (s *Service) sendResponse(id int, data interface{}) {
	msg := &Message{
		ID:   id,
		Kind: KindResponse,
		Data: data,
	}
	if err := s.writeMessage(msg); err != nil {
		fmt.Fprintf(os.Stderr, "failed to send response: %v\n", err)
	}
}

// sendError sends an error message
func (s *Service) sendError(id int, message string) {
	msg := &Message{
		ID:   id,
		Kind: KindError,
		Data: ErrorResponse{Message: message},
	}
	if err := s.writeMessage(msg); err != nil {
		fmt.Fprintf(os.Stderr, "failed to send error: %v\n", err)
	}
}

// IsIPCMode returns true if the process is in IPC mode
func IsIPCMode() bool {
	return os.Getenv("RSLINT_IPC") == "1"
}<|MERGE_RESOLUTION|>--- conflicted
+++ resolved
@@ -54,14 +54,6 @@
 
 // LintRequest represents a lint request from JS to Go
 type LintRequest struct {
-<<<<<<< HEAD
-	Files            []string          `json:"files,omitempty"`
-	Config           string            `json:"config,omitempty"` // Path to rslint.json config file
-	Format           string            `json:"format,omitempty"`
-	WorkingDirectory string            `json:"workingDirectory,omitempty"`
-	RuleOptions      map[string]interface{} `json:"ruleOptions,omitempty"`
-	FileContents     map[string]string `json:"fileContents,omitempty"` // Map of file paths to their contents for VFS
-=======
 	Files            []string               `json:"files,omitempty"`
 	Config           string                 `json:"config,omitempty"` // Path to rslint.json config file
 	Format           string                 `json:"format,omitempty"`
@@ -69,7 +61,6 @@
 	// Supports both string level and array [level, options] format
 	RuleOptions      map[string]interface{} `json:"ruleOptions,omitempty"`
 	FileContents     map[string]string      `json:"fileContents,omitempty"` // Map of file paths to their contents for VFS
->>>>>>> 68b9b50e
 }
 
 // LintResponse represents a lint response from Go to JS
@@ -100,18 +91,11 @@
 // Diagnostic represents a single lint diagnostic
 type Diagnostic struct {
 	RuleName  string `json:"ruleName"`
-<<<<<<< HEAD
-	MessageID string `json:"messageId,omitempty"`
-=======
->>>>>>> 68b9b50e
 	Message   string `json:"message"`
 	FilePath  string `json:"filePath"`
 	Range     Range  `json:"range"`
 	Severity  string `json:"severity,omitempty"`
-<<<<<<< HEAD
-=======
 	MessageId string `json:"messageId"`
->>>>>>> 68b9b50e
 }
 
 // Handler defines the interface for handling IPC messages
@@ -153,13 +137,6 @@
 	// Unmarshal message
 	var msg Message
 	if err := json.Unmarshal(data, &msg); err != nil {
-		// Debug: log the problematic data for analysis
-		fmt.Fprintf(os.Stderr, "DEBUG: Failed to unmarshal message of length %d\n", len(data))
-		fmt.Fprintf(os.Stderr, "DEBUG: Raw data: %q\n", string(data))
-		if len(data) > 100 {
-			fmt.Fprintf(os.Stderr, "DEBUG: First 100 bytes: %q\n", string(data[:100]))
-			fmt.Fprintf(os.Stderr, "DEBUG: Last 100 bytes: %q\n", string(data[len(data)-100:]))
-		}
 		return nil, fmt.Errorf("failed to unmarshal message: %w", err)
 	}
 
