package main

import (
	"bufio"
	"encoding/json"
	"flag"
	"fmt"
	"math"
	"os"
	"runtime"
	"runtime/pprof"
	"runtime/trace"
	"slices"
	"strconv"
	"strings"
	"sync"
	"time"
	"unicode"

	"github.com/fatih/color"
	"github.com/typescript-eslint/rslint/internal/linter"
	"github.com/typescript-eslint/rslint/internal/rule"
	"github.com/typescript-eslint/rslint/internal/utils"

	"github.com/microsoft/typescript-go/shim/ast"
	"github.com/microsoft/typescript-go/shim/bundled"
	"github.com/microsoft/typescript-go/shim/compiler"
	"github.com/microsoft/typescript-go/shim/scanner"
	"github.com/microsoft/typescript-go/shim/tspath"
	"github.com/microsoft/typescript-go/shim/vfs/cachedvfs"
	"github.com/microsoft/typescript-go/shim/vfs/osvfs"
	rslintconfig "github.com/typescript-eslint/rslint/internal/config"
)

const spaces = "                                                                                                    "

// ColorScheme contains all the color functions for different UI elements
type ColorScheme struct {
	RuleName    func(format string, a ...interface{}) string
	FileName    func(format string, a ...interface{}) string
	ErrorText   func(format string, a ...interface{}) string
	SuccessText func(format string, a ...interface{}) string
	DimText     func(format string, a ...interface{}) string
	BoldText    func(format string, a ...interface{}) string
	BorderText  func(format string, a ...interface{}) string
	WarnText    func(format string, a ...interface{}) string
}

// setupColors initializes the color scheme based on environment and flags
func setupColors() *ColorScheme {
	// Handle color flags and environment variables
	if os.Getenv("NO_COLOR") != "" {
		color.NoColor = true
	}
	if os.Getenv("FORCE_COLOR") != "" {
		color.NoColor = false
	}

	// GitHub Actions specific handling
	if os.Getenv("GITHUB_ACTIONS") != "" {
		color.NoColor = false // Enable colors in GitHub Actions
	}

	// Create color functions
	ruleNameColor := color.New(color.FgHiGreen).SprintfFunc()
	fileNameColor := color.New(color.FgCyan, color.Italic).SprintfFunc()
	errorTextColor := color.New(color.FgRed, color.Bold).SprintfFunc()
	successColor := color.New(color.FgGreen, color.Bold).SprintfFunc()
	dimColor := color.New(color.Faint).SprintfFunc()
	boldColor := color.New(color.Bold).SprintfFunc()
	borderColor := color.New(color.Faint).SprintfFunc()
	WarnColor := color.New(color.FgYellow).SprintfFunc()

	return &ColorScheme{
		RuleName:    ruleNameColor,
		FileName:    fileNameColor,
		ErrorText:   errorTextColor,
		SuccessText: successColor,
		DimText:     dimColor,
		BoldText:    boldColor,
		BorderText:  borderColor,
		WarnText:    WarnColor,
	}
}

func printDiagnostic(d rule.RuleDiagnostic, w *bufio.Writer, comparePathOptions tspath.ComparePathsOptions, format string) {
	switch format {
	case "default":
		printDiagnosticDefault(d, w, comparePathOptions)
	case "jsonline":
		printDiagnosticJsonLine(d, w, comparePathOptions)
	default:
		panic(fmt.Sprintf("not supported format %s", format))
	}
}

// print as [jsonline](https://jsonlines.org/) format which can be used for lsp
func printDiagnosticJsonLine(d rule.RuleDiagnostic, w *bufio.Writer, comparePathOptions tspath.ComparePathsOptions) {
	diagnosticStart := d.Range.Pos()
	diagnosticEnd := d.Range.End()

	startLine, startColumn := scanner.GetLineAndCharacterOfPosition(d.SourceFile, diagnosticStart)
	endLine, endColumn := scanner.GetLineAndCharacterOfPosition(d.SourceFile, diagnosticEnd)

	type Location struct {
		Line   int `json:"line"`
		Column int `json:"column"`
	}

	type Range struct {
		Start Location `json:"start"`
		End   Location `json:"end"`
	}

	type Diagnostic struct {
		RuleName string `json:"ruleName"`
		Message  string `json:"message"`
		FilePath string `json:"filePath"`
		Range    Range  `json:"range"`
		Severity string `json:"severity"`
	}

	diagnostic := Diagnostic{
		RuleName: d.RuleName,
		Message:  d.Message.Description,
		FilePath: tspath.ConvertToRelativePath(d.SourceFile.FileName(), comparePathOptions),
		Range: Range{
			Start: Location{
				Line:   startLine + 1, // Convert to 1-based indexing
				Column: startColumn + 1,
			},
			End: Location{
				Line:   endLine + 1,
				Column: endColumn + 1,
			},
		},
		Severity: d.Severity.String(),
	}

	jsonBytes, err := json.Marshal(diagnostic)
	if err != nil {
		type ErrorObject struct {
			Error string `json:"error"`
		}
		errorObject := ErrorObject{Error: fmt.Sprintf("Failed to marshal diagnostic: %s", err)}
		errorBytes, _ := json.Marshal(errorObject) // Ignoring error since struct is simple
		w.Write(errorBytes)
		w.WriteByte('\n')
		return
	}

	w.Write(jsonBytes)
	w.WriteByte('\n')
}

// print a normal logger
func printDiagnosticDefault(d rule.RuleDiagnostic, w *bufio.Writer, comparePathOptions tspath.ComparePathsOptions) {
	colors := setupColors()

	diagnosticStart := d.Range.Pos()
	diagnosticEnd := d.Range.End()

	diagnosticStartLine, diagnosticStartColumn := scanner.GetLineAndCharacterOfPosition(d.SourceFile, diagnosticStart)
	diagnosticEndline, _ := scanner.GetLineAndCharacterOfPosition(d.SourceFile, diagnosticEnd)

	lineMap := d.SourceFile.LineMap()
	text := d.SourceFile.Text()

	codeboxStartLine := max(diagnosticStartLine-1, 0)
	codeboxEndLine := min(diagnosticEndline+1, len(lineMap)-1)

	codeboxStart := scanner.GetPositionOfLineAndCharacter(d.SourceFile, codeboxStartLine, 0)
	var codeboxEndColumn int
	if codeboxEndLine == len(lineMap)-1 {
		codeboxEndColumn = len(text) - int(lineMap[len(lineMap)-1])
	} else {
		codeboxEndColumn = int(lineMap[codeboxEndLine+1]-lineMap[codeboxEndLine]) - 1
	}
	codeboxEnd := scanner.GetPositionOfLineAndCharacter(d.SourceFile, codeboxEndLine, codeboxEndColumn)

	// Rule name with conditional coloring
	w.WriteByte(' ')
	w.WriteString(colors.RuleName(" %s ", d.RuleName))
	w.WriteString(" — ")

	// Severity level with conditional coloring
	severityColor := colors.WarnText
	if d.Severity == rule.SeverityError {
		severityColor = colors.ErrorText
	}
	w.WriteString(severityColor("[%s] ", d.Severity.String()))

	// Message handling
	messageLineStart := 0
	for i, char := range d.Message.Description {
		if char == '\n' {
			w.WriteString(d.Message.Description[messageLineStart : i+1])
			messageLineStart = i + 1
			w.WriteString("    ")
			w.WriteString(colors.BorderText("│"))
			w.WriteString(spaces[:len(d.RuleName)+1])
		}
	}
	if messageLineStart <= len(d.Message.Description) {
		w.WriteString(d.Message.Description[messageLineStart:len(d.Message.Description)])
	}

	// File path with conditional coloring
	w.WriteString("\n  ")
	w.WriteString(colors.BorderText("╭─┴──────────("))
	w.WriteByte(' ')
	filePath := tspath.ConvertToRelativePath(d.SourceFile.FileName(), comparePathOptions)
	location := fmt.Sprintf("%s:%d:%d", filePath, diagnosticStartLine+1, diagnosticStartColumn+1)
	w.WriteString(colors.FileName("%s", location))
	w.WriteByte(' ')
	w.WriteString(colors.BorderText(")─────"))
	w.WriteByte('\n')

	indentSize := math.MaxInt
	line := codeboxStartLine
	lineIndentCalculated := false
	lastNonSpaceIndex := -1

	lineStarts := make([]int, 13)
	lineEnds := make([]int, 13)

	if codeboxEndLine-codeboxStartLine >= len(lineEnds) {
		w.WriteString("  ")
		w.WriteString(colors.BorderText("│"))
		w.WriteString("  Error range is too big. Skipping code block printing.\n  ")
		w.WriteString(colors.BorderText("╰────────────────────────────────"))
		w.WriteByte('\n')
		w.WriteByte('\n')
		return
	}

	for i, char := range text[codeboxStart:codeboxEnd] {
		if char == '\n' {
			if line != codeboxEndLine {
				lineIndentCalculated = false
				lineEnds[line-codeboxStartLine] = lastNonSpaceIndex - int(lineMap[line]) + codeboxStart
				lastNonSpaceIndex = -1
				line++
			}
			continue
		}

		if !lineIndentCalculated && !unicode.IsSpace(char) {
			lineIndentCalculated = true
			lineStarts[line-codeboxStartLine] = i - int(lineMap[line]) + codeboxStart
			indentSize = min(indentSize, lineStarts[line-codeboxStartLine])
		}

		if lineIndentCalculated && !unicode.IsSpace(char) {
			lastNonSpaceIndex = i + 1
		}
	}
	if line == codeboxEndLine {
		lineEnds[line-codeboxStartLine] = lastNonSpaceIndex - int(lineMap[line]) + codeboxStart
	}

	diagnosticHighlightActive := false
	lastLineNumber := strconv.Itoa(codeboxEndLine + 1)

	for line := codeboxStartLine; line <= codeboxEndLine; line++ {
		w.WriteString("  ")
		w.WriteString(colors.BorderText("│ "))
		if line == codeboxEndLine {
			w.WriteString(colors.DimText("%s", lastLineNumber))
		} else {
			number := strconv.Itoa(line + 1)
			if len(number) < len(lastLineNumber) {
				w.WriteByte(' ')
			}
			w.WriteString(colors.DimText("%s", number))
		}
		w.WriteString(colors.BorderText(" │"))
		w.WriteString("  ")

		lineTextStart := int(lineMap[line]) + indentSize
		underlineStart := max(lineTextStart, int(lineMap[line])+lineStarts[line-codeboxStartLine])
		underlineEnd := underlineStart
		lineTextEnd := max(int(lineMap[line])+lineEnds[line-codeboxStartLine], lineTextStart)

		if diagnosticHighlightActive {
			underlineEnd = lineTextEnd
		} else if int(lineMap[line]) <= diagnosticStart && (line == len(lineMap) || diagnosticStart < int(lineMap[line+1])) {
			underlineStart = min(max(lineTextStart, diagnosticStart), lineTextEnd)
			underlineEnd = lineTextEnd
			diagnosticHighlightActive = true
		}
		if int(lineMap[line]) <= diagnosticEnd && (line == len(lineMap) || diagnosticEnd < int(lineMap[line+1])) {
			underlineEnd = min(max(underlineStart, diagnosticEnd), lineTextEnd)
			diagnosticHighlightActive = false
		}

		if underlineStart != underlineEnd {
			w.WriteString(text[lineTextStart:underlineStart])
			w.WriteString(severityColor("%s", text[underlineStart:underlineEnd]))
			w.WriteString(text[underlineEnd:lineTextEnd])
		} else if lineTextStart != lineTextEnd {
			w.WriteString(text[lineTextStart:lineTextEnd])
		}

		w.WriteByte('\n')
	}
	w.WriteString("  ")
	w.WriteString(colors.BorderText("╰────────────────────────────────"))
	w.WriteString("\n\n")
}

const usage = `🚀 Rslint - Rocket Speed Linter

Usage:
  rslint [OPTIONS]

Options:
<<<<<<< HEAD
  --config PATH     Which rslint config file to use. Defaults to rslint.json.
  --format FORMAT   Output format: default | jsonline
  --fix             Automatically fix problems
  --no-color        Disable colored output
  --force-color     Force colored output
  --quiet           Report errors only 
  -h, --help        Show help
=======
  --config PATH         Which rslint config file to use. Defaults to rslint.json.
  --list-files          List matched files
  --format FORMAT       Output format: default | jsonline
  --fix                 Automatically fix problems
  --no-color            Disable colored output
  --force-color         Force colored output
  --quiet               Report errors only 
  --max-warnings Int    Number of warnings to trigger nonzero exit code
  -h, --help            Show help
>>>>>>> 08567619
`

func runCMD() int {
	flag.Usage = func() { fmt.Fprint(os.Stderr, usage) }

	var (
		help   bool
		config string
		fix    bool

		traceOut       string
		cpuprofOut     string
		singleThreaded bool
		format         string
		noColor        bool
		forceColor     bool
		quiet          bool
		maxWarnings    int
	)
	flag.StringVar(&format, "format", "default", "output format")
	flag.StringVar(&config, "config", "", "which rslint config to use")
	flag.BoolVar(&fix, "fix", false, "automatically fix problems")
	flag.BoolVar(&help, "help", false, "show help")
	flag.BoolVar(&help, "h", false, "show help")
	flag.BoolVar(&noColor, "no-color", false, "disable colored output")
	flag.BoolVar(&forceColor, "force-color", false, "force colored output")
	flag.BoolVar(&quiet, "quiet", false, "report errors only")
	flag.IntVar(&maxWarnings, "max-warnings", -1, "Number of warnings to trigger nonzero exit code")

	flag.StringVar(&traceOut, "trace", "", "file to put trace to")
	flag.StringVar(&cpuprofOut, "cpuprof", "", "file to put cpu profiling to")
	flag.BoolVar(&singleThreaded, "singleThreaded", false, "run in single threaded mode")

	flag.Parse()

	if help {
		flag.Usage()
		return 0
	}

	// Override color detection based on flags
	if noColor {
		color.NoColor = true
	}
	if forceColor {
		color.NoColor = false
	}

	enableVirtualTerminalProcessing()
	timeBefore := time.Now()

	if traceOut != "" {
		f, err := os.Create(traceOut)
		if err != nil {
			fmt.Fprintf(os.Stderr, "error creating trace file: %v\n", err)
			return 1
		}
		defer f.Close()
		trace.Start(f)
		defer trace.Stop()
	}
	if cpuprofOut != "" {
		f, err := os.Create(cpuprofOut)
		if err != nil {
			fmt.Fprintf(os.Stderr, "error creating cpuprof file: %v\n", err)
			return 1
		}
		defer f.Close()
		err = pprof.StartCPUProfile(f)
		if err != nil {
			fmt.Fprintf(os.Stderr, "error starting cpu profiling: %v\n", err)
			return 1
		}
		defer pprof.StopCPUProfile()
	}

	currentDirectory, err := os.Getwd()
	if err != nil {
		fmt.Fprintf(os.Stderr, "error getting current directory: %v\n", err)
		return 1
	}
	currentDirectory = tspath.NormalizePath(currentDirectory)

	fs := bundled.WrapFS(cachedvfs.From(osvfs.FS()))

	// Initialize rule registry with all available rules
	rslintconfig.RegisterAllTypeSriptEslintPluginRules()
	var rslintConfig rslintconfig.RslintConfig
	var tsConfigs []string
	// Load rslint configuration and determine which rules to enable
	rslintConfig, tsConfigs, currentDirectory = rslintconfig.LoadConfigurationWithFallback(config, currentDirectory, fs)

	host := utils.CreateCompilerHost(currentDirectory, fs)

	comparePathOptions := tspath.ComparePathsOptions{
		CurrentDirectory:          host.GetCurrentDirectory(),
		UseCaseSensitiveFileNames: host.FS().UseCaseSensitiveFileNames(),
	}
	programs := []*compiler.Program{}
	for _, configFileName := range tsConfigs {
		program, err := utils.CreateProgram(singleThreaded, fs, currentDirectory, configFileName, host)
		if err != nil {
			fmt.Fprintf(os.Stderr, "error creating TS program: %v", err)
			return 1
		}
		programs = append(programs, program)

	}

	files := []*ast.SourceFile{}
	for _, program := range programs {
		cwdPath := string(tspath.ToPath("", currentDirectory, program.Host().FS().UseCaseSensitiveFileNames()).EnsureTrailingDirectorySeparator())
		for _, file := range program.SourceFiles() {
			p := string(file.Path())
			if strings.Contains(p, "/node_modules/") {
				continue
			}
			if _, matched := strings.CutPrefix(p, cwdPath); matched {
				files = append(files, file)
			}
		}
		slices.SortFunc(files, func(a *ast.SourceFile, b *ast.SourceFile) int {
			return len(b.Text()) - len(a.Text())
		})
	}

	var wg sync.WaitGroup

	diagnosticsChan := make(chan rule.RuleDiagnostic, 4096)
	errorsCount := 0
	warningsCount := 0
	fixedCount := 0

	// Store diagnostics by file for fixing
	var diagnosticsByFile map[string][]rule.RuleDiagnostic
	if fix {
		diagnosticsByFile = make(map[string][]rule.RuleDiagnostic)
	}

	wg.Add(1)
	go func() {
		defer wg.Done()
		w := bufio.NewWriterSize(os.Stdout, 4096*100)
		defer w.Flush()
		for d := range diagnosticsChan {
			if d.Severity == rule.SeverityError {
				errorsCount++
			} else if d.Severity == rule.SeverityWarning {
				warningsCount++
			}

			// Store diagnostics by file for fixing
			if fix {
				fileName := d.SourceFile.FileName()
				diagnosticsByFile[fileName] = append(diagnosticsByFile[fileName], d)
			}

			if errorsCount+warningsCount == 1 {
				w.WriteByte('\n')
			}
			// Only print Error message when quiet is true
			if quiet && d.Severity != rule.SeverityError {
				continue
			}
			printDiagnostic(d, w, comparePathOptions, format)
			if w.Available() < 4096 {
				w.Flush()
			}
		}
	}()

	err = linter.RunLinter(
		programs,
		singleThreaded,
		files,
		func(sourceFile *ast.SourceFile) []linter.ConfiguredRule {
			activeRules := rslintconfig.GlobalRuleRegistry.GetEnabledRules(rslintConfig, sourceFile.FileName())
			return activeRules
		},
		func(d rule.RuleDiagnostic) {
			diagnosticsChan <- d
		},
	)

	close(diagnosticsChan)
	if err != nil {
		fmt.Fprintf(os.Stderr, "error running linter: %v\n", err)
		return 1
	}

	wg.Wait()

	// Apply fixes if --fix flag is enabled
	if fix && len(diagnosticsByFile) > 0 {
		for fileName, fileDiagnostics := range diagnosticsByFile {
			// Only apply fixes for diagnostics that have fixes
			diagnosticsWithFixes := make([]rule.RuleDiagnostic, 0)
			for _, d := range fileDiagnostics {
				if len(d.Fixes()) > 0 {
					diagnosticsWithFixes = append(diagnosticsWithFixes, d)
				}
			}

			if len(diagnosticsWithFixes) > 0 {
				// Read the original file content
				originalContent := string(diagnosticsWithFixes[0].SourceFile.Text())

				// Apply fixes
				fixedContent, unapplied, wasFixed := linter.ApplyRuleFixes(originalContent, diagnosticsWithFixes)

				if wasFixed {
					// Write the fixed content back to the file
					err := os.WriteFile(fileName, []byte(fixedContent), 0644)
					if err != nil {
						fmt.Fprintf(os.Stderr, "error writing fixed file %s: %v\n", fileName, err)
					} else {
						fixedCount += len(diagnosticsWithFixes) - len(unapplied)
					}
				}
			}
		}
	}

	colors := setupColors()
	var errorsColorFunc func(string, ...interface{}) string
	if errorsCount == 0 {
		errorsColorFunc = colors.SuccessText
	} else {
		errorsColorFunc = colors.ErrorText
	}

	var warningsColorFunc func(string, ...interface{}) string
	if warningsCount == 0 {
		warningsColorFunc = colors.SuccessText
	} else {
		warningsColorFunc = colors.WarnText
	}

	errorsText := "errors"
	if errorsCount == 1 {
		errorsText = "error"
	}

	warningsText := "warnings"
	if warningsCount == 1 {
		warningsText = "warning"
	}

	filesText := "files"
	if len(files) == 1 {
		filesText = "file"
	}
	threadsCount := 1
	if !singleThreaded {
		threadsCount = runtime.GOMAXPROCS(0)
	}
	if format == "default" {
		if fix && fixedCount > 0 {
			fixText := "issues"
			if fixedCount == 1 {
				fixText = "issue"
			}
			fmt.Fprintf(
				os.Stdout,
				"Found %s %s and %s %s %s(linted %s %s in %s using %s threads, fixed %s %s)%s\n",
				errorsColorFunc("%d", errorsCount),
				errorsText,
				warningsColorFunc("%d", warningsCount),
				warningsText,
				colors.DimText(""),
				colors.BoldText("%d", len(files)),
				filesText,
				colors.BoldText("%v", time.Since(timeBefore).Round(time.Millisecond)),
				colors.BoldText("%d", threadsCount),
				colors.SuccessText("%d", fixedCount),
				fixText,
				color.New().SprintFunc()(""), // Reset
			)
		} else {
			fmt.Fprintf(
				os.Stdout,
				"Found %s %s and %s %s %s(linted %s %s with in %s using %s threads)%s\n",
				errorsColorFunc("%d", errorsCount),
				errorsText,
				warningsColorFunc("%d", warningsCount),
				warningsText,
				colors.DimText(""),
				colors.BoldText("%d", len(files)),
				filesText,
				colors.BoldText("%v", time.Since(timeBefore).Round(time.Millisecond)),
				colors.BoldText("%d", threadsCount),
				color.New().SprintFunc()(""), // Reset
			)
		}
	}

	tooManyWarnings := false
	if maxWarnings >= 0 && warningsCount > maxWarnings {
		tooManyWarnings = true
	}

	if errorsCount == 0 && tooManyWarnings {
		fmt.Fprintf(os.Stderr, "Rslint found too many warnings (maximum: %d).\n", maxWarnings)
	}

	// Exit with non-zero status code if errors were found
	if errorsCount > 0 || tooManyWarnings {
		return 1
	}
	return 0
}<|MERGE_RESOLUTION|>--- conflicted
+++ resolved
@@ -315,17 +315,7 @@
   rslint [OPTIONS]
 
 Options:
-<<<<<<< HEAD
-  --config PATH     Which rslint config file to use. Defaults to rslint.json.
-  --format FORMAT   Output format: default | jsonline
-  --fix             Automatically fix problems
-  --no-color        Disable colored output
-  --force-color     Force colored output
-  --quiet           Report errors only 
-  -h, --help        Show help
-=======
   --config PATH         Which rslint config file to use. Defaults to rslint.json.
-  --list-files          List matched files
   --format FORMAT       Output format: default | jsonline
   --fix                 Automatically fix problems
   --no-color            Disable colored output
@@ -333,7 +323,6 @@
   --quiet               Report errors only 
   --max-warnings Int    Number of warnings to trigger nonzero exit code
   -h, --help            Show help
->>>>>>> 08567619
 `
 
 func runCMD() int {
