--- conflicted
+++ resolved
@@ -89,7 +89,6 @@
 			Message: "Initialize params cannot be nil",
 		}
 	}
-<<<<<<< HEAD
 	
 	// First try to parse as a generic map to extract the rootUri
 	var rawParams map[string]interface{}
@@ -114,11 +113,6 @@
 		} else {
 			s.rootURI = "."
 		}
-=======
-	//nolint:staticcheck
-	if params.RootUri.DocumentUri != nil {
-		s.rootURI = uriToPath(string(*params.RootUri.DocumentUri))
->>>>>>> 438b5b00
 	}
 
 	result := &lsproto.InitializeResult{
